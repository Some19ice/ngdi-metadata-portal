/*
<ai_context>
This client component provides a main navigation for the sidebar with improved role-based filtering and UX.
</ai_context>
*/

"use client"

import Link from "next/link"
import { usePathname } from "next/navigation"
import { cn } from "@/lib/utils"
import {
  Collapsible,
  CollapsibleContent,
  CollapsibleTrigger
} from "@/components/ui/collapsible"
import {
  SidebarGroup,
  SidebarGroupLabel,
  SidebarMenu,
  SidebarMenuButton,
  SidebarMenuItem,
  SidebarMenuSub,
  SidebarMenuSubButton,
  SidebarMenuSubItem
} from "@/components/ui/sidebar"
import { ChevronRight, type LucideIcon } from "lucide-react"
import { Badge } from "@/components/ui/badge"

interface NavigationItem {
  title: string
  url: string
  icon?: React.ComponentType<{ className?: string }>
  isActive?: boolean
  badge?: string
  items?: Array<{
    title: string
    url: string
    badge?: string
  }>
}

export function NavMain({ items }: { items: NavigationItem[] }) {
  const pathname = usePathname()

  if (items.length === 0) {
    return (
      <SidebarGroup>
        <SidebarGroupLabel>Platform</SidebarGroupLabel>
        <div className="px-3 py-2 text-sm text-muted-foreground">
          Loading navigation...
        </div>
      </SidebarGroup>
    )
  }

  return (
    <SidebarGroup>
      <SidebarGroupLabel>Platform</SidebarGroupLabel>
      <SidebarMenu>
        {items.map(item => {
          const hasSubItems = item.items && item.items.length > 0
          const isCurrentPage = pathname === item.url
          const isInSection = pathname.startsWith(item.url) && item.url !== "/"

          return (
            <Collapsible
              key={item.title}
              asChild
              defaultOpen={item.isActive || isCurrentPage || isInSection}
              className="group/collapsible"
            >
              <SidebarMenuItem>
                <CollapsibleTrigger asChild>
                  <SidebarMenuButton
                    tooltip={item.title}
<<<<<<< HEAD
=======
                    aria-expanded={isCurrentPage || isInSection}
                    aria-label={`${item.title} navigation section`}
>>>>>>> fc3a6fc2
                    className={cn(
                      "transition-colors duration-200",
                      (isCurrentPage || isInSection) &&
                        "bg-sidebar-accent text-sidebar-accent-foreground"
                    )}
                    asChild={!hasSubItems}
                  >
                    {hasSubItems ? (
                      <div className="flex w-full items-center">
                        {item.icon && <item.icon className="mr-2 h-4 w-4" />}
                        <span className="flex-1">{item.title}</span>
                        {item.badge && (
                          <Badge
                            variant="secondary"
                            className="ml-auto mr-2 text-xs"
                          >
                            {item.badge}
                          </Badge>
                        )}
                        <ChevronRight className="ml-auto h-4 w-4 transition-transform duration-200 group-data-[state=open]/collapsible:rotate-90" />
                      </div>
                    ) : (
                      <Link
                        href={item.url}
                        className="flex w-full items-center"
                      >
                        {item.icon && <item.icon className="mr-2 h-4 w-4" />}
                        <span className="flex-1">{item.title}</span>
                        {item.badge && (
                          <Badge
                            variant="secondary"
                            className="ml-auto text-xs"
                          >
                            {item.badge}
                          </Badge>
                        )}
                      </Link>
                    )}
                  </SidebarMenuButton>
                </CollapsibleTrigger>
                {hasSubItems && (
                  <CollapsibleContent>
                    <SidebarMenuSub>
                      {item.items?.map(subItem => {
                        const isCurrentSubPage = pathname === subItem.url
                        return (
                          <SidebarMenuSubItem key={subItem.title}>
                            <SidebarMenuSubButton
                              asChild
                              className={cn(
                                "transition-colors duration-200",
                                isCurrentSubPage &&
                                  "bg-sidebar-accent text-sidebar-accent-foreground"
                              )}
                            >
                              <Link
                                href={subItem.url}
                                className="flex w-full items-center"
                              >
                                <span className="flex-1">{subItem.title}</span>
                                {subItem.badge && (
                                  <Badge
                                    variant="secondary"
                                    className="ml-auto text-xs"
                                  >
                                    {subItem.badge}
                                  </Badge>
                                )}
                              </Link>
                            </SidebarMenuSubButton>
                          </SidebarMenuSubItem>
                        )
                      })}
                    </SidebarMenuSub>
                  </CollapsibleContent>
                )}
              </SidebarMenuItem>
            </Collapsible>
          )
        })}
      </SidebarMenu>
    </SidebarGroup>
  )
}<|MERGE_RESOLUTION|>--- conflicted
+++ resolved
@@ -74,11 +74,8 @@
                 <CollapsibleTrigger asChild>
                   <SidebarMenuButton
                     tooltip={item.title}
-<<<<<<< HEAD
-=======
                     aria-expanded={isCurrentPage || isInSection}
                     aria-label={`${item.title} navigation section`}
->>>>>>> fc3a6fc2
                     className={cn(
                       "transition-colors duration-200",
                       (isCurrentPage || isInSection) &&

/*
<ai_context>
This client component provides a team/organization switcher for the sidebar.
</ai_context>
*/

"use client"

import * as React from "react"
import { Building2, ChevronsUpDown, Check, Plus, MapPin } from "lucide-react"
import { useUser } from "@clerk/nextjs"

import {
  DropdownMenu,
  DropdownMenuContent,
  DropdownMenuItem,
  DropdownMenuLabel,
  DropdownMenuSeparator,
  DropdownMenuTrigger
} from "@/components/ui/dropdown-menu"
import {
  SidebarMenu,
  SidebarMenuButton,
  SidebarMenuItem,
  useSidebar
} from "@/components/ui/sidebar"
import { Avatar, AvatarFallback } from "@/components/ui/avatar"
import { Badge } from "@/components/ui/badge"
import { Skeleton } from "@/components/ui/skeleton"
import { SelectOrganization } from "@/db/schema"
import { getCurrentUserOrganizationAction } from "@/actions/db/user-organizations-actions"

// Define the user role type based on the organization context
type UserRole = "Node Officer" | "Metadata Creator" | "Metadata Approver" | null

// Define the return type for the hook
interface SafeOrganizationData {
  organization: SelectOrganization | null
  userRole: UserRole
  isLoading: boolean
  error: string | null
  isInitialized: boolean
}

// Hook to safely get organization context
function useSafeOrganization(): SafeOrganizationData {
  const [safeData, setSafeData] = React.useState<SafeOrganizationData>({
    organization: null,
    userRole: null,
    isLoading: true,
    error: null,
    isInitialized: false
  })

  React.useEffect(() => {
<<<<<<< HEAD
=======
    let isMounted = true

>>>>>>> fc3a6fc2
    const fetchOrganizationData = async () => {
      try {
        setSafeData(prev => ({ ...prev, isLoading: true, error: null }))

        const result = await getCurrentUserOrganizationAction()

<<<<<<< HEAD
=======
        if (!isMounted) return

>>>>>>> fc3a6fc2
        if (result.isSuccess) {
          setSafeData({
            organization: result.data.organization,
            userRole: result.data.userRole,
            isLoading: false,
            error: null,
            isInitialized: true
          })
        } else {
          setSafeData({
            organization: null,
            userRole: null,
            isLoading: false,
            error: result.message,
            isInitialized: true
          })
        }
      } catch (error) {
        console.error("Error fetching organization data:", error)
<<<<<<< HEAD
=======
        if (!isMounted) return
>>>>>>> fc3a6fc2
        setSafeData({
          organization: null,
          userRole: null,
          isLoading: false,
          error: "Failed to load organization data",
          isInitialized: true
        })
      }
    }

    fetchOrganizationData()
<<<<<<< HEAD
=======

    return () => {
      isMounted = false
    }
>>>>>>> fc3a6fc2
  }, [])

  return safeData
}

export function TeamSwitcher() {
  const { isMobile } = useSidebar()
  const { user } = useUser()
  const { organization, userRole, isLoading, error, isInitialized } =
    useSafeOrganization()

  if (!isInitialized || isLoading) {
    return (
      <SidebarMenu>
        <SidebarMenuItem>
          <Skeleton className="h-8 w-full" />
        </SidebarMenuItem>
      </SidebarMenu>
    )
  }

  if (error) {
    return (
      <SidebarMenu>
        <SidebarMenuItem>
          <SidebarMenuButton
            size="lg"
            className="data-[state=open]:bg-sidebar-accent data-[state=open]:text-sidebar-accent-foreground"
          >
            <div className="flex aspect-square size-8 items-center justify-center rounded-lg bg-sidebar-primary text-sidebar-primary-foreground">
              <Building2 className="size-4" />
            </div>
            <div className="grid flex-1 text-left text-sm leading-tight">
              <span className="truncate font-semibold">Personal</span>
              <span className="truncate text-xs">Individual Account</span>
            </div>
          </SidebarMenuButton>
        </SidebarMenuItem>
      </SidebarMenu>
    )
  }

  return (
    <SidebarMenu>
      <SidebarMenuItem>
        <DropdownMenu>
          <DropdownMenuTrigger asChild>
            <SidebarMenuButton
              size="lg"
              className="data-[state=open]:bg-sidebar-accent data-[state=open]:text-sidebar-accent-foreground"
            >
              <div className="flex aspect-square size-8 items-center justify-center rounded-lg bg-sidebar-primary text-sidebar-primary-foreground">
                <Building2 className="size-4" />
              </div>
              <div className="grid flex-1 text-left text-sm leading-tight">
                <span className="truncate font-semibold">
                  {organization?.name || user?.firstName || "Personal"}
                </span>
                <span className="truncate text-xs">
                  {organization?.name
                    ? `${userRole || "Member"}`
                    : "Individual Account"}
                </span>
              </div>
              <ChevronsUpDown className="ml-auto size-4" />
            </SidebarMenuButton>
          </DropdownMenuTrigger>
          <DropdownMenuContent
            className="w-[--radix-dropdown-menu-trigger-width] min-w-56 rounded-lg"
            side={isMobile ? "bottom" : "right"}
            align="start"
            sideOffset={4}
          >
            <DropdownMenuLabel className="text-xs text-muted-foreground">
              Current Context
            </DropdownMenuLabel>
            <DropdownMenuItem className="gap-2 p-2">
              <div className="flex size-6 items-center justify-center rounded-sm border">
                <Building2 className="size-4 shrink-0" />
              </div>
              <div className="grid flex-1 text-left text-sm leading-tight">
                <span className="truncate font-semibold">
                  {organization?.name || user?.firstName || "Personal"}
                </span>
                <span className="truncate text-xs">
                  {organization?.name
                    ? `${userRole || "Member"}`
                    : "Individual Account"}
                </span>
              </div>
              <Check className="ml-auto size-4" />
            </DropdownMenuItem>

            {organization && (
              <>
                <DropdownMenuSeparator />
                <DropdownMenuItem className="gap-2 p-2">
                  <div className="flex size-6 items-center justify-center rounded-sm border bg-background">
                    <MapPin className="size-4" />
                  </div>
                  <div className="grid flex-1 text-left text-sm leading-tight">
                    <span className="truncate font-semibold">
                      Organization Details
                    </span>
                    <span className="truncate text-xs text-muted-foreground">
                      View organization info
                    </span>
                  </div>
                </DropdownMenuItem>
              </>
            )}

            <DropdownMenuSeparator />
            <DropdownMenuItem className="gap-2 p-2">
              <div className="flex size-6 items-center justify-center rounded-sm border bg-background">
                <Plus className="size-4" />
              </div>
              <div className="grid flex-1 text-left text-sm leading-tight">
                <span className="truncate font-semibold">
                  Join Organization
                </span>
                <span className="truncate text-xs text-muted-foreground">
                  Request to join an organization
                </span>
              </div>
            </DropdownMenuItem>
          </DropdownMenuContent>
        </DropdownMenu>
      </SidebarMenuItem>
    </SidebarMenu>
  )
}<|MERGE_RESOLUTION|>--- conflicted
+++ resolved
@@ -53,22 +53,16 @@
   })
 
   React.useEffect(() => {
-<<<<<<< HEAD
-=======
     let isMounted = true
 
->>>>>>> fc3a6fc2
     const fetchOrganizationData = async () => {
       try {
         setSafeData(prev => ({ ...prev, isLoading: true, error: null }))
 
         const result = await getCurrentUserOrganizationAction()
 
-<<<<<<< HEAD
-=======
         if (!isMounted) return
 
->>>>>>> fc3a6fc2
         if (result.isSuccess) {
           setSafeData({
             organization: result.data.organization,
@@ -88,10 +82,7 @@
         }
       } catch (error) {
         console.error("Error fetching organization data:", error)
-<<<<<<< HEAD
-=======
         if (!isMounted) return
->>>>>>> fc3a6fc2
         setSafeData({
           organization: null,
           userRole: null,
@@ -103,13 +94,10 @@
     }
 
     fetchOrganizationData()
-<<<<<<< HEAD
-=======
 
     return () => {
       isMounted = false
     }
->>>>>>> fc3a6fc2
   }, [])
 
   return safeData

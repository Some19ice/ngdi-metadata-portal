/*
<ai_context>
This client component provides user navigation and profile management for the sidebar.
</ai_context>
*/

"use client"

import {
  BadgeCheck,
  Bell,
  ChevronsUpDown,
  CreditCard,
  LogOut,
  Sparkles,
  User,
  Settings,
  Shield,
  UserCheck
} from "lucide-react"
import { useUser, useClerk } from "@clerk/nextjs"
import { useRouter } from "next/navigation"
<<<<<<< HEAD

import { Avatar, AvatarFallback, AvatarImage } from "@/components/ui/avatar"
import {
  DropdownMenu,
  DropdownMenuContent,
  DropdownMenuGroup,
  DropdownMenuItem,
  DropdownMenuLabel,
  DropdownMenuSeparator,
  DropdownMenuTrigger
} from "@/components/ui/dropdown-menu"
import {
  SidebarMenu,
  SidebarMenuButton,
  SidebarMenuItem,
  useSidebar
} from "@/components/ui/sidebar"
import { Badge } from "@/components/ui/badge"
import { Skeleton } from "@/components/ui/skeleton"
=======
import { useEffect, useState } from "react"
>>>>>>> fc3a6fc2

import { Avatar, AvatarFallback, AvatarImage } from "@/components/ui/avatar"
import {
  DropdownMenu,
  DropdownMenuContent,
  DropdownMenuGroup,
  DropdownMenuItem,
  DropdownMenuLabel,
  DropdownMenuSeparator,
  DropdownMenuTrigger
} from "@/components/ui/dropdown-menu"
import {
  SidebarMenu,
  SidebarMenuButton,
  SidebarMenuItem,
  useSidebar
} from "@/components/ui/sidebar"
import { Badge } from "@/components/ui/badge"
import { Skeleton } from "@/components/ui/skeleton"
import {
  getCurrentUserPermissionsAction,
  UserPermissions
} from "@/actions/user-permissions-actions"

export function NavUser() {
  const { isMobile } = useSidebar()
  const { user, isLoaded } = useUser()
  const { signOut } = useClerk()
  const router = useRouter()
<<<<<<< HEAD

  if (!isLoaded) {
=======
  const [permissions, setPermissions] = useState<UserPermissions>({
    canAccessAdmin: false,
    canAccessBilling: false,
    isSystemAdmin: false,
    isPro: false
  })
  const [permissionsLoaded, setPermissionsLoaded] = useState(false)

  // Fetch user permissions when component mounts and user is loaded
  useEffect(() => {
    if (isLoaded && user) {
      const fetchPermissions = async () => {
        try {
          const result = await getCurrentUserPermissionsAction()
          if (result.isSuccess && result.data) {
            setPermissions(result.data)
          }
        } catch (error) {
          console.error("Failed to fetch user permissions:", error)
        } finally {
          setPermissionsLoaded(true)
        }
      }

      fetchPermissions()
    } else if (isLoaded && !user) {
      // User is not authenticated, set permissions to false
      setPermissions({
        canAccessAdmin: false,
        canAccessBilling: false,
        isSystemAdmin: false,
        isPro: false
      })
      setPermissionsLoaded(true)
    }
  }, [isLoaded, user])

  if (!isLoaded || !permissionsLoaded) {
>>>>>>> fc3a6fc2
    return (
      <SidebarMenu>
        <SidebarMenuItem>
          <SidebarMenuButton>
            <Skeleton className="h-8 w-8 rounded-lg" />
            <div className="flex flex-col gap-0.5 leading-none">
              <Skeleton className="h-4 w-24" />
              <Skeleton className="h-3 w-16" />
            </div>
          </SidebarMenuButton>
        </SidebarMenuItem>
      </SidebarMenu>
    )
  }

  if (!user) {
    return (
      <SidebarMenu>
        <SidebarMenuItem>
          <SidebarMenuButton
            onClick={() => router.push("/login")}
            className="cursor-pointer"
          >
            <div className="flex aspect-square size-8 items-center justify-center rounded-lg bg-sidebar-primary text-sidebar-primary-foreground">
              <User className="size-4" />
            </div>
            <div className="grid flex-1 text-left text-sm leading-tight">
              <span className="truncate font-semibold">Sign In</span>
              <span className="truncate text-xs">Access your account</span>
            </div>
          </SidebarMenuButton>
        </SidebarMenuItem>
      </SidebarMenu>
    )
  }

  const userName =
    user.fullName || `${user.firstName} ${user.lastName}`.trim() || "User"
  const userEmail = user.primaryEmailAddress?.emailAddress || "No email"
  const userInitials =
    user.firstName?.[0]?.toUpperCase() ||
    user.lastName?.[0]?.toUpperCase() ||
    "U"

  const handleSignOut = async () => {
    await signOut()
    router.push("/")
  }

  return (
    <SidebarMenu>
      <SidebarMenuItem>
        <DropdownMenu>
          <DropdownMenuTrigger asChild>
            <SidebarMenuButton
              size="lg"
              className="data-[state=open]:bg-sidebar-accent data-[state=open]:text-sidebar-accent-foreground"
            >
              <Avatar className="h-8 w-8 rounded-lg">
                <AvatarImage src={user.imageUrl} alt={userName} />
                <AvatarFallback className="rounded-lg">
                  {userInitials}
                </AvatarFallback>
              </Avatar>
              <div className="grid flex-1 text-left text-sm leading-tight">
                <span className="truncate font-semibold">{userName}</span>
                <span className="truncate text-xs">{userEmail}</span>
              </div>
              <ChevronsUpDown className="ml-auto size-4" />
            </SidebarMenuButton>
          </DropdownMenuTrigger>
          <DropdownMenuContent
            className="w-[--radix-dropdown-menu-trigger-width] min-w-56 rounded-lg"
            side={isMobile ? "bottom" : "right"}
            align="end"
            sideOffset={4}
          >
            <DropdownMenuLabel className="p-0 font-normal">
              <div className="flex items-center gap-2 px-1 py-1.5 text-left text-sm">
                <Avatar className="h-8 w-8 rounded-lg">
                  <AvatarImage src={user.imageUrl} alt={userName} />
                  <AvatarFallback className="rounded-lg">
                    {userInitials}
                  </AvatarFallback>
                </Avatar>
                <div className="grid flex-1 text-left text-sm leading-tight">
                  <span className="truncate font-semibold">{userName}</span>
                  <span className="truncate text-xs">{userEmail}</span>
                </div>
              </div>
            </DropdownMenuLabel>
            <DropdownMenuSeparator />
            <DropdownMenuGroup>
              <DropdownMenuItem
                onClick={() => router.push("/profile")}
                className="cursor-pointer"
              >
                <Sparkles className="mr-2 h-4 w-4" />
                Profile
              </DropdownMenuItem>
              <DropdownMenuItem
                onClick={() => router.push("/settings")}
                className="cursor-pointer"
              >
                <Settings className="mr-2 h-4 w-4" />
                Settings
              </DropdownMenuItem>
              <DropdownMenuItem
                onClick={() => router.push("/notifications")}
                className="cursor-pointer"
              >
                <Bell className="mr-2 h-4 w-4" />
                Notifications
              </DropdownMenuItem>
            </DropdownMenuGroup>
<<<<<<< HEAD
            <DropdownMenuSeparator />
            <DropdownMenuGroup>
              <DropdownMenuItem
                onClick={() => router.push("/billing")}
                className="cursor-pointer"
              >
                <CreditCard className="mr-2 h-4 w-4" />
                Billing
                <Badge variant="outline" className="ml-auto text-xs">
                  Pro
                </Badge>
              </DropdownMenuItem>
              <DropdownMenuItem
                onClick={() => router.push("/admin")}
                className="cursor-pointer"
              >
                <Shield className="mr-2 h-4 w-4" />
                Admin
              </DropdownMenuItem>
            </DropdownMenuGroup>
=======

            {/* Conditionally render Billing and Admin based on permissions */}
            {(permissions.canAccessBilling || permissions.canAccessAdmin) && (
              <>
                <DropdownMenuSeparator />
                <DropdownMenuGroup>
                  {permissions.canAccessBilling && (
                    <DropdownMenuItem
                      onClick={() => router.push("/billing")}
                      className="cursor-pointer"
                    >
                      <CreditCard className="mr-2 h-4 w-4" />
                      Billing
                      {permissions.isPro && (
                        <Badge variant="outline" className="ml-auto text-xs">
                          Pro
                        </Badge>
                      )}
                    </DropdownMenuItem>
                  )}
                  {permissions.canAccessAdmin && (
                    <DropdownMenuItem
                      onClick={() => router.push("/admin")}
                      className="cursor-pointer"
                    >
                      <Shield className="mr-2 h-4 w-4" />
                      Admin
                    </DropdownMenuItem>
                  )}
                </DropdownMenuGroup>
              </>
            )}

>>>>>>> fc3a6fc2
            <DropdownMenuSeparator />
            <DropdownMenuItem
              onClick={handleSignOut}
              className="cursor-pointer text-red-600 focus:text-red-600"
            >
              <LogOut className="mr-2 h-4 w-4" />
              Sign Out
            </DropdownMenuItem>
          </DropdownMenuContent>
        </DropdownMenu>
      </SidebarMenuItem>
    </SidebarMenu>
  )
}<|MERGE_RESOLUTION|>--- conflicted
+++ resolved
@@ -20,7 +20,7 @@
 } from "lucide-react"
 import { useUser, useClerk } from "@clerk/nextjs"
 import { useRouter } from "next/navigation"
-<<<<<<< HEAD
+import { useEffect, useState } from "react"
 
 import { Avatar, AvatarFallback, AvatarImage } from "@/components/ui/avatar"
 import {
@@ -40,28 +40,6 @@
 } from "@/components/ui/sidebar"
 import { Badge } from "@/components/ui/badge"
 import { Skeleton } from "@/components/ui/skeleton"
-=======
-import { useEffect, useState } from "react"
->>>>>>> fc3a6fc2
-
-import { Avatar, AvatarFallback, AvatarImage } from "@/components/ui/avatar"
-import {
-  DropdownMenu,
-  DropdownMenuContent,
-  DropdownMenuGroup,
-  DropdownMenuItem,
-  DropdownMenuLabel,
-  DropdownMenuSeparator,
-  DropdownMenuTrigger
-} from "@/components/ui/dropdown-menu"
-import {
-  SidebarMenu,
-  SidebarMenuButton,
-  SidebarMenuItem,
-  useSidebar
-} from "@/components/ui/sidebar"
-import { Badge } from "@/components/ui/badge"
-import { Skeleton } from "@/components/ui/skeleton"
 import {
   getCurrentUserPermissionsAction,
   UserPermissions
@@ -72,10 +50,6 @@
   const { user, isLoaded } = useUser()
   const { signOut } = useClerk()
   const router = useRouter()
-<<<<<<< HEAD
-
-  if (!isLoaded) {
-=======
   const [permissions, setPermissions] = useState<UserPermissions>({
     canAccessAdmin: false,
     canAccessBilling: false,
@@ -114,7 +88,6 @@
   }, [isLoaded, user])
 
   if (!isLoaded || !permissionsLoaded) {
->>>>>>> fc3a6fc2
     return (
       <SidebarMenu>
         <SidebarMenuItem>
@@ -230,28 +203,6 @@
                 Notifications
               </DropdownMenuItem>
             </DropdownMenuGroup>
-<<<<<<< HEAD
-            <DropdownMenuSeparator />
-            <DropdownMenuGroup>
-              <DropdownMenuItem
-                onClick={() => router.push("/billing")}
-                className="cursor-pointer"
-              >
-                <CreditCard className="mr-2 h-4 w-4" />
-                Billing
-                <Badge variant="outline" className="ml-auto text-xs">
-                  Pro
-                </Badge>
-              </DropdownMenuItem>
-              <DropdownMenuItem
-                onClick={() => router.push("/admin")}
-                className="cursor-pointer"
-              >
-                <Shield className="mr-2 h-4 w-4" />
-                Admin
-              </DropdownMenuItem>
-            </DropdownMenuGroup>
-=======
 
             {/* Conditionally render Billing and Admin based on permissions */}
             {(permissions.canAccessBilling || permissions.canAccessAdmin) && (
@@ -285,7 +236,6 @@
               </>
             )}
 
->>>>>>> fc3a6fc2
             <DropdownMenuSeparator />
             <DropdownMenuItem
               onClick={handleSignOut}

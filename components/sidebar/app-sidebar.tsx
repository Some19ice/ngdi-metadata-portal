--- conflicted
+++ resolved
@@ -51,10 +51,7 @@
 import { TeamSwitcher } from "@/components/sidebar/team-switcher"
 import { Badge } from "@/components/ui/badge"
 import { Skeleton } from "@/components/ui/skeleton"
-<<<<<<< HEAD
-=======
 import { GlobalRole, OrgRole } from "@/types"
->>>>>>> fc3a6fc2
 
 interface NavigationItem {
   title: string
@@ -62,48 +59,15 @@
   icon?: React.ComponentType<{ className?: string }>
   isActive?: boolean
   badge?: string
-<<<<<<< HEAD
-  requiredRoles?: Array<
-    | "System Administrator"
-    | "Node Officer"
-    | "Registered User"
-    | "Metadata Creator"
-    | "Metadata Approver"
-  >
-  requiredOrgRoles?: Array<
-    "Node Officer" | "Metadata Creator" | "Metadata Approver"
-  >
-  excludeRoles?: Array<
-    | "System Administrator"
-    | "Node Officer"
-    | "Registered User"
-    | "Metadata Creator"
-    | "Metadata Approver"
-  >
-=======
   requiredRoles?: GlobalRole[]
   requiredOrgRoles?: OrgRole[]
   excludeRoles?: GlobalRole[]
->>>>>>> fc3a6fc2
   items?: Array<{
     title: string
     url: string
     badge?: string
-<<<<<<< HEAD
-    requiredRoles?: Array<
-      | "System Administrator"
-      | "Node Officer"
-      | "Registered User"
-      | "Metadata Creator"
-      | "Metadata Approver"
-    >
-    requiredOrgRoles?: Array<
-      "Node Officer" | "Metadata Creator" | "Metadata Approver"
-    >
-=======
     requiredRoles?: GlobalRole[]
     requiredOrgRoles?: OrgRole[]
->>>>>>> fc3a6fc2
   }>
 }
 
@@ -136,15 +100,7 @@
     title: "Map",
     url: "/map",
     icon: Map,
-<<<<<<< HEAD
-    items: [
-      { title: "Interactive Map", url: "/map" },
-      { title: "Metadata Demo", url: "/map/metadata-demo" },
-      { title: "GIS Services", url: "/map/gis-services" }
-    ]
-=======
-    items: []
->>>>>>> fc3a6fc2
+    items: []
   },
   {
     title: "Search",

"use client"

import { useState, useMemo } from "react"
import { motion } from "framer-motion"
import { SelectOrganization } from "@/db/schema"
import { Button } from "@/components/ui/button"
<<<<<<< HEAD
import { ArrowRight, Building } from "lucide-react"
import {
  Carousel,
  CarouselContent,
  CarouselItem,
  CarouselNext,
  CarouselPrevious
} from "@/components/ui/carousel"
import GlassCard from "@/components/ui/glass-card"
=======
import { Input } from "@/components/ui/input"
import { ArrowRight, Search, X, Building2, Users } from "lucide-react"
import { OrganizationCarousel } from "@/components/ui/organization-carousel"
>>>>>>> fc3a6fc2
import Link from "next/link"
import { cn } from "@/lib/utils"
import { useDebounce } from "@/lib/hooks/use-debounce"

// Type for public organizations display (subset of SelectOrganization)
type PublicOrganization = Pick<
  SelectOrganization,
  "id" | "name" | "logoUrl" | "websiteUrl" | "description"
>

interface ContributingOrganizationsProps {
  organizations: PublicOrganization[]
  className?: string
}

export function ContributingOrganizations({
  organizations,
  className
}: ContributingOrganizationsProps) {
  const [searchQuery, setSearchQuery] = useState("")

  // Debounce search query for better performance
  const debouncedSearchQuery = useDebounce(searchQuery, 300)

  // Filter organizations based on search
  const filteredOrganizations = useMemo(() => {
    if (!debouncedSearchQuery) return organizations

    const query = debouncedSearchQuery.toLowerCase()
    return organizations.filter(
      org =>
        org.name.toLowerCase().includes(query) ||
        org.description?.toLowerCase().includes(query)
    )
  }, [organizations, debouncedSearchQuery])

  const clearSearch = () => {
    setSearchQuery("")
  }

  return (
<<<<<<< HEAD
    <section
      className="pt-8 pb-16 bg-gradient-to-br from-slate-50 to-slate-100 dark:from-slate-900 dark:to-slate-800"
      aria-labelledby="contributing-orgs"
    >
      <div className="container mx-auto px-4">
        <div className="text-center mb-12">
          <h2 id="contributing-orgs" className="text-3xl font-bold mb-3">
=======
    <section className={cn("relative py-24 px-4 overflow-hidden", className)}>
      {/* Enhanced Background */}
      <div className="absolute inset-0 bg-gradient-to-br from-cyan-50/50 via-blue-50/30 to-indigo-50/40 dark:from-cyan-950/20 dark:via-blue-950/10 dark:to-indigo-950/20" />
      <div className="absolute inset-0 bg-[radial-gradient(ellipse_at_top_left,_var(--tw-gradient-stops))] from-cyan-100/20 via-transparent to-transparent dark:from-cyan-900/10" />
      <div className="absolute inset-0 bg-[radial-gradient(ellipse_at_bottom_right,_var(--tw-gradient-stops))] from-indigo-100/20 via-transparent to-transparent dark:from-indigo-900/10" />

      <div className="relative z-10 max-w-7xl mx-auto">
        {/* Header */}
        <motion.div
          initial={{ opacity: 0, y: 20 }}
          whileInView={{ opacity: 1, y: 0 }}
          viewport={{ once: true }}
          transition={{ duration: 0.6 }}
          className="text-center mb-16"
        >
          <h2 className="text-4xl font-bold text-foreground mb-4">
>>>>>>> fc3a6fc2
            Contributing Organizations
          </h2>
          <p className="text-xl text-muted-foreground max-w-3xl mx-auto leading-relaxed">
            Meet the institutions and organizations driving Nigeria's geospatial
            data initiative forward
          </p>
        </motion.div>

        {/* Search Bar */}
        <motion.div
          initial={{ opacity: 0, y: 20 }}
          whileInView={{ opacity: 1, y: 0 }}
          viewport={{ once: true }}
          transition={{ duration: 0.6, delay: 0.2 }}
          className="mb-12 flex flex-col sm:flex-row gap-4 items-center justify-center"
        >
          <div className="relative w-full sm:w-96">
            <Search className="absolute left-3 top-1/2 transform -translate-y-1/2 w-4 h-4 text-muted-foreground" />
            <Input
              type="text"
              placeholder="Search organizations..."
              value={searchQuery}
              onChange={e => setSearchQuery(e.target.value)}
              className="pl-10 pr-10 bg-card/80 backdrop-blur-sm border-border"
            />
            {searchQuery && (
              <button
                onClick={clearSearch}
                className="absolute right-3 top-1/2 transform -translate-y-1/2 text-muted-foreground hover:text-foreground transition-colors"
              >
                <X className="w-4 h-4" />
              </button>
            )}
          </div>

<<<<<<< HEAD
        {organizations.length > 1 ? (
          <Carousel className="relative" opts={{ align: "center", loop: true }}>
            <CarouselContent>
              {organizations.map(org => (
                <CarouselItem key={org.id} className="flex justify-center px-4">
                  <GlassCard
                    className="h-[300px] w-[290px]"
                    logoUrl={org.logoUrl ?? undefined}
                    name={org.name ?? undefined}
                    description={org.description ?? undefined}
                    websiteUrl={org.websiteUrl ?? undefined}
                    socials={[]}
                  />
                </CarouselItem>
              ))}
            </CarouselContent>
            <CarouselPrevious className="-left-6" />
            <CarouselNext className="-right-6" />
          </Carousel>
        ) : (
          <div className="flex justify-center">
            {organizations.length === 1 ? (
              <GlassCard
                className="h-[300px] w-[290px]"
                logoUrl={organizations[0].logoUrl ?? undefined}
                name={organizations[0].name ?? undefined}
                description={organizations[0].description ?? undefined}
                websiteUrl={organizations[0].websiteUrl ?? undefined}
                socials={[]}
              />
            ) : null}
          </div>
        )}
=======
          {/* Organization Count */}
          <div className="flex items-center gap-2 text-sm text-muted-foreground">
            <Building2 className="w-4 h-4" />
            <span>
              {filteredOrganizations.length} of {organizations.length}{" "}
              organizations
            </span>
          </div>
        </motion.div>

        {/* Organizations Display */}
        <motion.div
          initial={{ opacity: 0, y: 30 }}
          whileInView={{ opacity: 1, y: 0 }}
          viewport={{ once: true }}
          transition={{ duration: 0.6, delay: 0.4 }}
        >
          {filteredOrganizations.length > 0 ? (
            <OrganizationCarousel
              organizations={filteredOrganizations}
              columns={3}
              className="mb-12"
            />
          ) : (
            <div className="text-center py-12">
              <Building2 className="w-16 h-16 text-muted-foreground mx-auto mb-4" />
              <h3 className="text-xl font-semibold text-foreground mb-2">
                No organizations found
              </h3>
              <p className="text-muted-foreground mb-4">
                Try adjusting your search
              </p>
              <Button variant="outline" onClick={clearSearch}>
                Clear search
              </Button>
            </div>
          )}
        </motion.div>
>>>>>>> fc3a6fc2

        {/* Action Buttons */}
        <motion.div
          initial={{ opacity: 0, y: 20 }}
          whileInView={{ opacity: 1, y: 0 }}
          viewport={{ once: true }}
          transition={{ duration: 0.6, delay: 0.6 }}
          className="flex flex-col sm:flex-row gap-4 justify-center items-center"
        >
          <Link href="/organizations">
            <Button
              size="lg"
              variant="outline"
              className={cn(
                "px-8 py-4 text-lg font-semibold",
                "bg-card/80 backdrop-blur-sm border-border",
                "hover:bg-primary hover:text-primary-foreground hover:border-primary",
                "transition-all duration-300"
              )}
            >
              View All Organizations
              <ArrowRight className="w-5 h-5 ml-2" />
            </Button>
          </Link>
          <Link href="/contact">
            <Button
              size="lg"
              className="px-8 py-4 text-lg font-semibold transition-all duration-300"
            >
              <Users className="w-5 h-5 mr-2" />
              Become a Partner
            </Button>
          </Link>
        </motion.div>
      </div>
    </section>
  )
}<|MERGE_RESOLUTION|>--- conflicted
+++ resolved
@@ -4,21 +4,9 @@
 import { motion } from "framer-motion"
 import { SelectOrganization } from "@/db/schema"
 import { Button } from "@/components/ui/button"
-<<<<<<< HEAD
-import { ArrowRight, Building } from "lucide-react"
-import {
-  Carousel,
-  CarouselContent,
-  CarouselItem,
-  CarouselNext,
-  CarouselPrevious
-} from "@/components/ui/carousel"
-import GlassCard from "@/components/ui/glass-card"
-=======
 import { Input } from "@/components/ui/input"
 import { ArrowRight, Search, X, Building2, Users } from "lucide-react"
 import { OrganizationCarousel } from "@/components/ui/organization-carousel"
->>>>>>> fc3a6fc2
 import Link from "next/link"
 import { cn } from "@/lib/utils"
 import { useDebounce } from "@/lib/hooks/use-debounce"
@@ -60,15 +48,6 @@
   }
 
   return (
-<<<<<<< HEAD
-    <section
-      className="pt-8 pb-16 bg-gradient-to-br from-slate-50 to-slate-100 dark:from-slate-900 dark:to-slate-800"
-      aria-labelledby="contributing-orgs"
-    >
-      <div className="container mx-auto px-4">
-        <div className="text-center mb-12">
-          <h2 id="contributing-orgs" className="text-3xl font-bold mb-3">
-=======
     <section className={cn("relative py-24 px-4 overflow-hidden", className)}>
       {/* Enhanced Background */}
       <div className="absolute inset-0 bg-gradient-to-br from-cyan-50/50 via-blue-50/30 to-indigo-50/40 dark:from-cyan-950/20 dark:via-blue-950/10 dark:to-indigo-950/20" />
@@ -85,7 +64,6 @@
           className="text-center mb-16"
         >
           <h2 className="text-4xl font-bold text-foreground mb-4">
->>>>>>> fc3a6fc2
             Contributing Organizations
           </h2>
           <p className="text-xl text-muted-foreground max-w-3xl mx-auto leading-relaxed">
@@ -121,41 +99,6 @@
             )}
           </div>
 
-<<<<<<< HEAD
-        {organizations.length > 1 ? (
-          <Carousel className="relative" opts={{ align: "center", loop: true }}>
-            <CarouselContent>
-              {organizations.map(org => (
-                <CarouselItem key={org.id} className="flex justify-center px-4">
-                  <GlassCard
-                    className="h-[300px] w-[290px]"
-                    logoUrl={org.logoUrl ?? undefined}
-                    name={org.name ?? undefined}
-                    description={org.description ?? undefined}
-                    websiteUrl={org.websiteUrl ?? undefined}
-                    socials={[]}
-                  />
-                </CarouselItem>
-              ))}
-            </CarouselContent>
-            <CarouselPrevious className="-left-6" />
-            <CarouselNext className="-right-6" />
-          </Carousel>
-        ) : (
-          <div className="flex justify-center">
-            {organizations.length === 1 ? (
-              <GlassCard
-                className="h-[300px] w-[290px]"
-                logoUrl={organizations[0].logoUrl ?? undefined}
-                name={organizations[0].name ?? undefined}
-                description={organizations[0].description ?? undefined}
-                websiteUrl={organizations[0].websiteUrl ?? undefined}
-                socials={[]}
-              />
-            ) : null}
-          </div>
-        )}
-=======
           {/* Organization Count */}
           <div className="flex items-center gap-2 text-sm text-muted-foreground">
             <Building2 className="w-4 h-4" />
@@ -194,7 +137,6 @@
             </div>
           )}
         </motion.div>
->>>>>>> fc3a6fc2
 
         {/* Action Buttons */}
         <motion.div

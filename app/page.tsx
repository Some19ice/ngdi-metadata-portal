"use server"

import { Suspense } from "react"
import { HeroSection } from "@/components/landing/hero-section"
<<<<<<< HEAD
import { FeaturesSection } from "@/components/landing/features-section"
=======
import { UserTypesSection } from "@/components/landing/user-types-section"
import { HowItWorksSection } from "@/components/landing/how-it-works-section"
>>>>>>> fc3a6fc2
import { ContributingOrganizationsFetcher } from "./_components/contributing-organizations-fetcher"
import { ContributingOrganizationsSkeleton } from "./_components/contributing-organizations-skeleton"

export default async function HomePage() {
  return (
    <div className="min-h-screen">
      {/* Hero Section */}
      <HeroSection />
<<<<<<< HEAD

      {/* Features Section */}
      <FeaturesSection />
=======

      {/* User Types Section */}
      <UserTypesSection />

      {/* How It Works Section */}
      <HowItWorksSection />
>>>>>>> fc3a6fc2

      {/* Contributing Organizations Section */}
      <Suspense fallback={<ContributingOrganizationsSkeleton />}>
        <ContributingOrganizationsFetcher />
      </Suspense>
    </div>
  )
}<|MERGE_RESOLUTION|>--- conflicted
+++ resolved
@@ -2,12 +2,8 @@
 
 import { Suspense } from "react"
 import { HeroSection } from "@/components/landing/hero-section"
-<<<<<<< HEAD
-import { FeaturesSection } from "@/components/landing/features-section"
-=======
 import { UserTypesSection } from "@/components/landing/user-types-section"
 import { HowItWorksSection } from "@/components/landing/how-it-works-section"
->>>>>>> fc3a6fc2
 import { ContributingOrganizationsFetcher } from "./_components/contributing-organizations-fetcher"
 import { ContributingOrganizationsSkeleton } from "./_components/contributing-organizations-skeleton"
 
@@ -16,18 +12,12 @@
     <div className="min-h-screen">
       {/* Hero Section */}
       <HeroSection />
-<<<<<<< HEAD
-
-      {/* Features Section */}
-      <FeaturesSection />
-=======
 
       {/* User Types Section */}
       <UserTypesSection />
 
       {/* How It Works Section */}
       <HowItWorksSection />
->>>>>>> fc3a6fc2
 
       {/* Contributing Organizations Section */}
       <Suspense fallback={<ContributingOrganizationsSkeleton />}>
